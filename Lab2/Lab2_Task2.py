--- conflicted
+++ resolved
@@ -79,11 +79,6 @@
             self.Integral = 0.0
             self.PrevError = 0.0
             return 0.0
-<<<<<<< HEAD
-
-        P = self.Kp * error
-=======
->>>>>>> c1d6bfda
 
         # PID terms
         self.Integral += error * self.Timestep
