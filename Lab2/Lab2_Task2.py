--- conflicted
+++ resolved
@@ -1,6 +1,38 @@
 import time
 from HamBot.src.robot_systems.robot import HamBot
 import math
+from collections import deque
+
+class PIDController:
+    """PID controller with sensor filtering to reduce oscillation"""
+    def __init__(self, kp, kd=0.0, filter_size=3):
+        self.kp = kp
+        self.kd = kd
+        self.prev_error = 0.0
+        self.filter = deque(maxlen=filter_size)
+    
+    def compute(self, actual, target, dt=0.02):
+        # Add to filter for smoothing
+        self.filter.append(actual)
+        # Use median of recent readings to reject outliers
+        filtered_actual = sorted(self.filter)[len(self.filter)//2]
+        
+        # Proportional term
+        error = filtered_actual - target
+        p_term = self.kp * error
+        
+        # Derivative term (dampens oscillations)
+        d_term = 0.0
+        if dt > 0:
+            d_term = self.kd * (error - self.prev_error) / dt
+        
+        self.prev_error = error
+        
+        return p_term + d_term
+    
+    def reset(self):
+        self.prev_error = 0.0
+        self.filter.clear()
 
 def saturation(bot, rpm):
     max_rpm = getattr(bot, "max_motor_speed", 60)
@@ -11,18 +43,17 @@
     return rpm
 
 
-def forward_PID(Bot, f_distance = 300, kp = 0.3):
+def forward_PID(Bot, pid_controller, f_distance=300):
     scan = Bot.get_range_image()
     d_range = [a for a in scan[175:180] if a > 0]
     if not d_range:
         return 0.0
     actual = min(d_range)
-    e = actual - f_distance
-    rpm_v = kp * e
+    rpm_v = pid_controller.compute(actual, f_distance)
     forward_v = saturation(Bot, rpm_v)
     return forward_v
 
-def side_PID(Bot, side_follow, side_distance=300, kp=0.10):
+def side_PID(Bot, pid_controller, side_follow, side_distance=300):
     if side_follow == "left":
         values = [d for d in Bot.get_range_image()[90:115] if d and d > 0]
     else:
@@ -30,8 +61,7 @@
     if not values:
         return 0.0
     actual = min(values)
-    e = actual - side_distance
-    rpm_v = kp * e
+    rpm_v = pid_controller.compute(actual, side_distance)
     return saturation(Bot, rpm_v)
 
 
@@ -75,20 +105,25 @@
     side_follow = "right"
     desired_front_distance = 300
     desired_side_distance = 300
+    
+    # Create PID controllers with derivative terms to reduce oscillation
+    # kp: proportional gain, kd: derivative gain (dampens oscillations)
+    forward_controller = PIDController(kp=0.3, kd=2.0)
+    side_controller = PIDController(kp=0.1, kd=1.0)
 
     while True:
         forward_distance = min([a for a in Bot.get_range_image()[175:180] if a > 0] or [float("inf")])
         if forward_distance < desired_front_distance:
             rotation(Bot, -90 if side_follow == "left" else 90, pivot_rpm = 12)
+            # Reset controllers after rotation
+            forward_controller.reset()
+            side_controller.reset()
             continue
-        forward_velocity = forward_PID(Bot, f_distance=300, kp=0.3)
+        
+        forward_velocity = forward_PID(Bot, forward_controller, f_distance=300)
         right_v = forward_velocity
         left_v = forward_velocity
-<<<<<<< HEAD
-        delta_velocity = side_PID(Bot, side_follow=side_follow, side_distance=desired_side_distance, kp=0.1)
-=======
-        delta_velocity = side_PID(Bot, side_follow=side_follow, side_distance = desired_side_distance, kp = 0.1)
->>>>>>> 4876fdfe
+        delta_velocity = side_PID(Bot, side_controller, side_follow=side_follow, side_distance=desired_side_distance)
 
         lim = abs(forward_velocity) * 0.8
         if delta_velocity > lim: delta_velocity = lim
@@ -104,7 +139,7 @@
         Bot.set_right_motor_speed(right_v)
         Bot.set_left_motor_speed(left_v)
 
-        time.sleep(0.05)  # ~20 Hz
+        time.sleep(0.02)  # ~50 Hz
 
 
 
